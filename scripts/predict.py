--- conflicted
+++ resolved
@@ -20,17 +20,7 @@
 
 # Define Persona Segment Priority Order
 
-<<<<<<< HEAD
-# Configuration
-CONFIDENCE_THRESHOLD = 50  # Minimum confidence score for predictions
-
-try:
-    # Load model
-    if not os.path.exists(MODEL_FILE):
-        raise FileNotFoundError("❌ Model file not found. Train the model first using the `make train` command.")
-=======
 PRIORITY_ORDER = [“GenAI”, “Engineering”, “Product”, “Cyber Security”, “Trust & Safety”, “Legal & Compliance”, “Executive”]
->>>>>>> ec3060cc
 
 # Configuration constants (can be overridden by environment variables)
 
@@ -62,65 +52,10 @@
 if dropped_rules > 0:
     logger.warning(f"Dropped {dropped_rules} keyword rules with missing required fields")
 
-<<<<<<< HEAD
-    # Keyword-based Persona Segment assignment
-    if os.path.exists(KEYWORD_FILE):
-        keyword_df = pd.read_csv(KEYWORD_FILE)
-        # Allow optional exclusion keyword for combined include/exclude rules
-        if 'Exclude Keyword' not in keyword_df.columns:
-            keyword_df['Exclude Keyword'] = ""
-        # Prepare columns for keyword matches
-        df['Persona Segment'] = ""
-        df['Confidence Score'] = 0
-        # Apply rules in order of priority (higher priority personas first)
-        keyword_df_sorted = keyword_df.copy()
-        keyword_df_sorted['Priority'] = keyword_df_sorted['Persona Segment'].map(
-            {persona: i for i, persona in enumerate(priority_order)}
-        )
-        keyword_df_sorted = keyword_df_sorted.sort_values('Priority', na_last=True)
-        
-        for _, rule in keyword_df_sorted.iterrows():
-            include_kw = str(rule['Keyword']) if pd.notna(rule['Keyword']) else ""
-            include_kw = include_kw.strip()
-            exclude_kw = str(rule.get('Exclude Keyword', "")) if pd.notna(rule.get('Exclude Keyword', "")) else ""
-            exclude_kw = exclude_kw.strip()
-            rule_type = str(rule['Rule']).lower() if pd.notna(rule['Rule']) else ""
-            segment = str(rule['Persona Segment']) if pd.notna(rule['Persona Segment']) else ""
-            
-            if not include_kw or not segment:
-                continue
-                
-            if rule_type == 'contains':
-                mask = df['job title'].astype(str).str.lower().str.contains(include_kw.lower(), na=False)
-            elif rule_type == 'equals':
-                mask = df['job title'].astype(str).str.lower() == include_kw.lower()
-            else:
-                continue
-            # Apply exclusion if specified
-            if exclude_kw:
-                mask &= ~df['job title'].astype(str).str.lower().str.contains(exclude_kw.lower(), na=False)
-            
-            # Only assign to unassigned rows to respect priority
-            df.loc[mask & (df['Persona Segment'] == ""), 'Persona Segment'] = segment
-            df.loc[mask & (df['Confidence Score'] == 0), 'Confidence Score'] = 100
-        # Separate out keyword-assigned rows
-        df_matched = df[df['Persona Segment'] != ""].copy()
-        df = df[df['Persona Segment'] == ""].copy()
-        # If all entries were keyword-assigned, save and exit early
-        if df.empty:
-            df_matched.to_csv(OUTPUT_FILE, index=False)
-            logger.info("All entries were categorized by keywords.")
-            sys.exit(0)
-    else:
-        # No keyword file: prepare empty columns for later prediction
-        df['Persona Segment'] = ""
-        df['Confidence Score'] = 0
-=======
 # Pre-process keyword rules for efficiency
 keyword_df['Keyword'] = keyword_df['Keyword'].astype(str).str.strip().str.lower()
 keyword_df['Exclude Keyword'] = keyword_df['Exclude Keyword'].fillna("").astype(str).str.strip().str.lower()
 keyword_df['Rule'] = keyword_df['Rule'].astype(str).str.lower()
->>>>>>> ec3060cc
 
 # Validate persona segments against known values
 invalid_segments = set(keyword_df['Persona Segment']) - set(PRIORITY_ORDER)
@@ -174,23 +109,8 @@
 df_matched = df[df['Persona Segment'] != ""].copy()
 df_unmatched = df[df['Persona Segment'] == ""].copy()
 
-<<<<<<< HEAD
-            # Find the highest-priority label based on predefined order
-            best_label = None
-            for candidate in sorted_labels:
-                if candidate in priority_order:
-                    best_label = candidate
-                    break
-            
-            # Fallback to original prediction if no priority match found
-            if best_label is None:
-                best_label = pred_labels[i]
-            
-            adjusted_labels.append(best_label)
-=======
 return df_unmatched, df_matched
 ```
->>>>>>> ec3060cc
 
 def enforce_priority(pred_labels, probs, classes, priority_order):
 “”“Enforce persona segment priority when model is uncertain.”””
@@ -342,20 +262,6 @@
     # Assign predictions
     df_unmatched['Persona Segment'] = adjusted_predictions
     df_unmatched['Confidence Score'] = confidence_scores.astype(int)
-<<<<<<< HEAD
-    df_unmatched.loc[df_unmatched['Confidence Score'] < CONFIDENCE_THRESHOLD, 'Persona Segment'] = ""
-    if 'df_matched' in locals():
-        df = pd.concat([df_matched, df_unmatched], ignore_index=True)
-    else:
-        df = df_unmatched
-
-    # Log basic metrics
-    n_keyword_matched = df_matched.shape[0] if 'df_matched' in locals() else 0
-    n_model_predicted = df_unmatched.shape[0]
-    n_low_confidence = (df_unmatched['Confidence Score'] < CONFIDENCE_THRESHOLD).sum()
-    logger.info(f"{n_keyword_matched} rows keyword-matched, {n_model_predicted} rows model-predicted, {n_low_confidence} rows low-confidence")
-
-=======
     
     # Clear low-confidence predictions
     low_conf_mask = df_unmatched['Confidence Score'] < CONFIDENCE_THRESHOLD
@@ -371,7 +277,6 @@
     # Sort by record ID for consistent output
     df_final = df_final.sort_values('record id').reset_index(drop=True)
     
->>>>>>> ec3060cc
     # Save to CSV
     df_final.to_csv(OUTPUT_FILE, index=False, encoding='utf-8')
     
